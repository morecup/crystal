--- conflicted
+++ resolved
@@ -414,101 +414,8 @@
     });
   }
 
-<<<<<<< HEAD
-  // Override spawnPtyProcess to add Node.js fallback for Claude
-  protected async spawnPtyProcess(command: string, args: string[], cwd: string, env: { [key: string]: string }): Promise<import('@homebridge/node-pty-prebuilt-multiarch').IPty> {
-    const pty = await import('@homebridge/node-pty-prebuilt-multiarch');
-    
-    if (!pty) {
-      throw new Error('node-pty not available');
-    }
-
-    const fullCommand = `${command} ${args.join(' ')}`;
-    this.logger?.verbose(`Executing Claude Code command: ${fullCommand}`);
-    this.logger?.verbose(`Working directory: ${cwd}`);
-
-    let ptyProcess: import('@homebridge/node-pty-prebuilt-multiarch').IPty;
-    let spawnAttempt = 0;
-    let lastError: any;
-
-    // Try normal spawn first, then fallback to Node.js invocation if it fails
-    while (spawnAttempt < 2) {
-      try {
-        const startTime = Date.now();
-
-        // On Linux, add a small delay before spawning to avoid resource contention
-        if (os.platform() === 'linux' && this.processes.size > 0) {
-          await new Promise(resolve => setTimeout(resolve, 500));
-        }
-
-        if (spawnAttempt === 0) {
-          // First attempt: normal spawn
-          ptyProcess = pty.spawn(command, args, {
-            name: 'xterm-color',
-            useConpty: false,
-            cols: 80,
-            rows: 30,
-            cwd,
-            env
-          });
-        } else {
-          // Second attempt: use Node.js directly with Claude script
-          this.logger?.verbose(`First spawn failed, trying Node.js direct invocation...`);
-
-          // Find the Claude Code script
-          const claudeScript = findClaudeCodeScript(command);
-          if (!claudeScript) {
-            throw new Error('Could not find Claude Code script for Node.js invocation');
-          }
-
-          const nodePath = await findNodeExecutable();
-          this.logger?.verbose(`Using Node.js: ${nodePath}`);
-          this.logger?.verbose(`Claude script: ${claudeScript}`);
-
-          // Spawn with Node.js directly, bypassing the shebang
-          const nodeArgs = ['--no-warnings', '--enable-source-maps', claudeScript, ...args];
-          ptyProcess = pty.spawn(nodePath, nodeArgs, {
-            name: 'xterm-color',
-            useConpty: false,
-            cols: 80,
-            rows: 30,
-            cwd,
-            env
-          });
-        }
-
-        const spawnTime = Date.now() - startTime;
-        this.logger?.verbose(`Claude process spawned successfully in ${spawnTime}ms`);
-        return ptyProcess;
-      } catch (spawnError) {
-        lastError = spawnError;
-        spawnAttempt++;
-
-        if (spawnAttempt === 1) {
-          const errorMsg = spawnError instanceof Error ? spawnError.message : String(spawnError);
-          this.logger?.error(`First Claude spawn attempt failed: ${errorMsg}`);
-
-          // Check for typical shebang-related errors
-          if (errorMsg.includes('No such file or directory') ||
-              errorMsg.includes('env: node:') ||
-              errorMsg.includes('ENOENT')) {
-            this.logger?.verbose(`Error suggests shebang issue, will try Node.js fallback`);
-            continue;
-          }
-        }
-        break;
-      }
-    }
-
-    // If we failed after all attempts, handle the error
-    const errorMsg = lastError instanceof Error ? lastError.message : String(lastError);
-    this.logger?.error(`Failed to spawn Claude process after ${spawnAttempt} attempts: ${errorMsg}`);
-    throw new Error(`Failed to spawn Claude Code: ${errorMsg}`);
-  }
-=======
-  // Claude now uses the base class spawnPtyProcess with Node.js fallback
-  // No override needed - the base class handles everything
->>>>>>> 32a379c4
+  // Claude 使用基类的 spawnPtyProcess（已内置 Node.js 兜底）
+  // 无需在此覆写，保持与其他 CLI 管理器一致由基类处理
 
   // Implementation of abstract methods from AbstractCliManager
 
