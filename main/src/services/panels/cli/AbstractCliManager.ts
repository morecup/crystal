--- conflicted
+++ resolved
@@ -577,39 +577,26 @@
           await new Promise(resolve => setTimeout(resolve, 500));
         }
 
-<<<<<<< HEAD
-        // Sanitize env to avoid Windows case-duplicate variables (e.g., PATH/Path)
+        // 使用安全环境变量，避免 Windows PATH/Path 大小写重复
         const { buildSpawnEnv } = await import('../../../utils/envUtils');
         const safeEnv = buildSpawnEnv(process.env, env);
 
-        ptyProcess = pty.spawn(command, args, {
-          name: 'xterm-color',
-          cols: 80,
-          rows: 30,
-          cwd,
-          env: safeEnv
-        });
-=======
         if (spawnAttempt === 0 && !(global as typeof global & Record<string, boolean>)[needsNodeFallbackKey]) {
-          // First attempt: normal spawn
+          // 第一次尝试：常规方式直接启动 CLI
           ptyProcess = pty.spawn(command, args, {
             name: 'xterm-color',
             cols: 80,
             rows: 30,
             cwd,
-            env
+            env: safeEnv,
           });
         } else {
-          // Second attempt or if we know we need Node.js: use Node.js directly
+          // 第二次或已知需要 Node.js 兜底：通过 Node.js 启动脚本
           this.logger?.verbose(`[${this.getCliToolName()}] Using Node.js fallback for execution`);
 
-          // Try to find the CLI script (for npm-installed tools)
+          // 尝试定位 CLI 的真实脚本路径（npm 安装的工具常为 shim）
           let scriptPath = command;
-          
-          // For tools installed via npm, the command might be a symlink to a script
-          // Try using the nodeFinder utility to locate the actual script
           try {
-            // Use dynamic import to avoid circular dependencies
             const { findCliNodeScript } = await import('../../../utils/nodeFinder');
             const foundScript = findCliNodeScript(command);
             if (foundScript) {
@@ -617,27 +604,25 @@
               this.logger?.verbose(`[${this.getCliToolName()}] Found script at: ${scriptPath}`);
             }
           } catch (e) {
-            // If we can't find the script helper, just use the command as-is
             this.logger?.verbose(`[${this.getCliToolName()}] Using command directly for Node.js invocation`);
           }
 
           const nodePath = await findNodeExecutable();
           this.logger?.verbose(`[${this.getCliToolName()}] Using Node.js: ${nodePath}`);
 
-          // Spawn with Node.js directly
-          const nodeArgs = scriptPath === command 
-            ? [command, ...args] // Command might be a direct script path
-            : ['--no-warnings', '--enable-source-maps', scriptPath, ...args]; // Found script path
-            
+          // 通过 Node.js 运行脚本
+          const nodeArgs = scriptPath === command
+            ? [command, ...args]
+            : ['--no-warnings', '--enable-source-maps', scriptPath, ...args];
+
           ptyProcess = pty.spawn(nodePath, nodeArgs, {
             name: 'xterm-color',
             cols: 80,
             rows: 30,
             cwd,
-            env
+            env: safeEnv,
           });
         }
->>>>>>> 32a379c4
 
         const spawnTime = Date.now() - startTime;
         this.logger?.verbose(`${this.getCliToolName()} process spawned successfully in ${spawnTime}ms`);
