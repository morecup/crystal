export interface ToolPanel {
  id: string;                    // Unique panel instance ID (uuid)
  sessionId: string;             // Associated session/worktree
  type: ToolPanelType;          // 'terminal' for now
  title: string;                 // Display title (e.g., "Terminal 1")
  state: ToolPanelState;         // Panel-specific state
  metadata: ToolPanelMetadata;   // Creation time, position, etc.
}

<<<<<<< HEAD
export type ToolPanelType = 'terminal' | 'wsl' | 'claude' | 'codex' | 'diff' | 'editor' | 'logs' | 'dashboard'; // Will expand later
=======
export type ToolPanelType = 'terminal' | 'claude' | 'codex' | 'diff' | 'editor' | 'logs' | 'dashboard' | 'setup-tasks'; // Will expand later
>>>>>>> 32a379c4

export interface ToolPanelState {
  isActive: boolean;
  isPinned?: boolean;
  hasBeenViewed?: boolean;       // Track if panel has ever been viewed
  customState?: TerminalPanelState | ClaudePanelState | CodexPanelState | DiffPanelState | EditorPanelState | LogsPanelState | DashboardPanelState | SetupTasksPanelState | Record<string, unknown>;
}

export interface TerminalPanelState {
  // Basic state (implemented in Phase 1-2)
  isInitialized?: boolean;       // Whether PTY process has been started
  cwd?: string;                  // Current working directory
  shellType?: string;            // bash, zsh, etc.
  
  // Enhanced persistence (can be added incrementally)
  scrollbackBuffer?: string | string[];   // Full terminal output history (string for new format, array for legacy)
  commandHistory?: string[];     // Commands entered by user
  environmentVars?: Record<string, string>; // Modified env vars
  dimensions?: { cols: number; rows: number }; // Terminal size
  lastActiveCommand?: string;    // Command running when closed
  cursorPosition?: { x: number; y: number }; // Cursor location
  selectionText?: string;        // Any selected text
  lastActivityTime?: string;     // For "idle since" indicators
  
  // Advanced persistence options
  tmuxSessionId?: string;        // For true session persistence via tmux
  outputSizeLimit?: number;      // Max lines to persist (default: 10000)
}

export interface DiffPanelState {
  lastRefresh?: string;            // Last time diff was refreshed
  currentDiff?: string;             // Cached diff content
  filesChanged?: number;            // Number of files changed
  insertions?: number;              // Lines added
  deletions?: number;               // Lines deleted
  isDiffStale?: boolean;            // Needs refresh indicator
  viewMode?: 'split' | 'unified';  // Diff view preference
  showWhitespace?: boolean;         // Show whitespace changes
  contextLines?: number;            // Lines of context
  commitSha?: string;               // Specific commit being viewed
}

// Base interface for AI panel states (Claude, Codex, etc.)
export interface BaseAIPanelState {
  // Common state for all AI tools
  isInitialized?: boolean;       // Whether AI process has been started
  lastPrompt?: string;           // Last user prompt
  model?: string;                // Model being used
  lastActivityTime?: string;     // For "idle since" indicators
  lastInput?: string;            // Last input sent to the AI
  
  // Generic agent session ID for resume functionality (used by all AI agents)
  agentSessionId?: string;        // The AI agent's session ID for resuming conversations
  
  // Legacy fields for backward compatibility (will be migrated to agentSessionId)
  claudeSessionId?: string;       // Deprecated: Use agentSessionId instead
  codexSessionId?: string;        // Deprecated: Use agentSessionId instead
  claudeResumeId?: string;        // Deprecated: Claude's old resume ID
  codexResumeId?: string;         // Deprecated: Codex's old resume ID
}

export interface ClaudePanelState extends BaseAIPanelState {
  // Claude-specific state
  permissionMode?: 'approve' | 'ignore'; // Permission mode for Claude
}

export interface CodexPanelState extends BaseAIPanelState {
  // Codex-specific state
  modelProvider?: string;        // Provider (openai, anthropic, etc.)
  approvalPolicy?: 'auto' | 'manual'; // Approval policy for tool calls
  sandboxMode?: 'read-only' | 'workspace-write' | 'danger-full-access'; // Sandbox mode
  webSearch?: boolean;           // Whether web search is enabled
  
  // Settings to remember for new tabs
  codexConfig?: {
    model: string;
    thinkingLevel: 'low' | 'medium' | 'high';
    sandboxMode: 'read-only' | 'workspace-write' | 'danger-full-access';
    webSearch: boolean;
  };
}

export interface EditorPanelState {
  filePath?: string;              // Currently open file
  content?: string;               // File content (for unsaved changes)
  isDirty?: boolean;              // Has unsaved changes
  cursorPosition?: {              // Cursor location
    line: number;
    column: number;
  };
  scrollPosition?: number;        // Scroll position
  language?: string;              // File language for syntax highlighting
  readOnly?: boolean;             // Read-only mode
  fontSize?: number;              // Editor font size preference
  theme?: string;                 // Editor theme preference
  
  // File tree state
  expandedDirs?: string[];        // List of expanded directory paths
  fileTreeWidth?: number;         // Width of the file tree panel
  searchQuery?: string;           // Current search query in file tree
  showSearch?: boolean;           // Whether search is visible
}

export interface LogsPanelState {
  isRunning: boolean;             // Process currently running
  processId?: number;             // Active process PID
  command?: string;               // Command being executed
  startTime?: string;             // When process started
  endTime?: string;               // When process ended
  exitCode?: number;              // Process exit code
  outputBuffer?: string[];        // Recent output lines
  errorCount?: number;            // Number of errors detected
  warningCount?: number;          // Number of warnings detected
  lastActivityTime?: string;      // Last output received
}

export interface DashboardPanelState {
  lastRefresh?: string;           // Last time dashboard was refreshed
  filterType?: 'all' | 'stale' | 'changes' | 'pr'; // Current filter
  isRefreshing?: boolean;          // Whether dashboard is currently refreshing
  cachedData?: Record<string, unknown>;                // Cached dashboard data
}

export interface SetupTasksPanelState {
  lastCheck?: string;              // Last time tasks were checked
  tasksCompleted?: Record<string, boolean>; // Track which tasks are done
  dismissedTasks?: string[];       // Tasks the user has dismissed
}

export interface ToolPanelMetadata {
  createdAt: string;
  lastActiveAt: string;
  position: number;              // Tab order
  permanent?: boolean;           // Cannot be closed (for diff panel)
}

export interface CreatePanelRequest {
  sessionId: string;
  type: ToolPanelType;
  title?: string;                // Optional custom title
  initialState?: TerminalPanelState | ClaudePanelState | CodexPanelState | DiffPanelState | EditorPanelState | LogsPanelState | DashboardPanelState | SetupTasksPanelState | { customState?: unknown };
  metadata?: Partial<ToolPanelMetadata>; // Optional metadata overrides
}

export interface UpdatePanelRequest {
  panelId: string;
  updates: Partial<ToolPanel>;
}

// Panel Event System Types
export interface PanelEvent {
  type: PanelEventType;
  source: {
    panelId: string;
    panelType: ToolPanelType;
    sessionId: string;
  };
  data: unknown;
  timestamp: string;
}

// ⚠️ IMPORTANT: Event Types Implementation Status
// ================================================
// For Phase 1-2, ONLY terminal events will be implemented.
// The full list below shows the FUTURE event system design to demonstrate
// how different panel types will communicate once migrated.
//
// IMPLEMENTED IN PHASE 1-2:
//   - terminal:command_executed
//   - terminal:exit  
//   - files:changed (emitted by terminal when file operations detected)
//
// NOT IMPLEMENTED (shown for future reference only):
//   - All claude:* events
//   - All diff:* events
//   - All git:* events

export type PanelEventType = 
  // Terminal panel events (✅ IMPLEMENTED IN PHASE 1-2)
  | 'terminal:command_executed'  // When a command is run in terminal
  | 'terminal:exit'              // When terminal process exits
  | 'files:changed'              // When terminal detects file system changes
  | 'diff:refreshed'             // When diff panel refreshes its content
  // Editor panel events
  | 'editor:file_saved'          // When a file is saved in editor
  | 'editor:file_changed'        // When file content changes in editor
  // Logs panel events
  | 'process:started'            // When a script process starts
  | 'process:output'             // When process produces output
  | 'process:ended'              // When process exits
  // Git operation events
  | 'git:operation_started'      // When a git operation begins
  | 'git:operation_completed'    // When a git operation succeeds
  | 'git:operation_failed'        // When a git operation fails

export interface PanelEventSubscription {
  panelId: string;
  eventTypes: PanelEventType[];
  callback: (event: PanelEvent) => void;
}

export interface PanelCapabilities {
  canEmit: PanelEventType[];      // Events this panel type can produce
  canConsume: PanelEventType[];   // Events this panel type listens to
  requiresProcess?: boolean;       // Whether panel needs a background process
  singleton?: boolean;             // Only one instance allowed per session
  permanent?: boolean;             // Cannot be closed (for diff panel)
  canAppearInProjects?: boolean;  // Whether panel can appear in project view
  canAppearInWorktrees?: boolean; // Whether panel can appear in worktree sessions
}

// Panel Registry - Currently only terminal is implemented
export const PANEL_CAPABILITIES: Record<ToolPanelType, PanelCapabilities> = {
  terminal: {
    canEmit: ['terminal:command_executed', 'terminal:exit', 'files:changed'],
    canConsume: [], // Terminal doesn't consume events in Phase 1-2
    requiresProcess: true,
    singleton: false,
    canAppearInProjects: true,       // Terminal can appear in projects
    canAppearInWorktrees: true       // Terminal can appear in worktrees
  },
  wsl: {
    canEmit: ['terminal:command_executed', 'terminal:exit', 'files:changed'],
    canConsume: [], // WSL terminal doesn't consume events in Phase 1-2
    requiresProcess: true,
    singleton: false,
    canAppearInProjects: true,
    canAppearInWorktrees: true
  },
  claude: {
    canEmit: ['files:changed'], // Claude can change files through tool calls
    canConsume: [], // Claude doesn't consume events in initial implementation
    requiresProcess: true,
    singleton: false,
    canAppearInProjects: true,       // Claude can appear in projects
    canAppearInWorktrees: true       // Claude can appear in worktrees
  },
  codex: {
    canEmit: ['files:changed'], // Codex can change files through tool calls
    canConsume: [], // Codex doesn't consume events in initial implementation
    requiresProcess: true,
    singleton: false,
    canAppearInProjects: true,       // Codex can appear in projects
    canAppearInWorktrees: true       // Codex can appear in worktrees
  },
  diff: {
    canEmit: ['diff:refreshed'],
    canConsume: ['files:changed', 'terminal:command_executed'],
    requiresProcess: false,           // No background process
    singleton: true,                  // Only one diff panel
    permanent: true,                  // Cannot be closed
    canAppearInProjects: false,       // Diff not available in projects (no worktree)
    canAppearInWorktrees: true        // Diff only in worktrees
  },
  editor: {
    canEmit: ['editor:file_saved', 'editor:file_changed'],
    canConsume: ['files:changed'],  // React to file system changes
    requiresProcess: false,          // No background process needed
    singleton: false,                // Multiple editors allowed
    canAppearInProjects: true,       // Editor can appear in projects
    canAppearInWorktrees: true       // Editor can appear in worktrees
  },
  logs: {
    canEmit: ['process:started', 'process:output', 'process:ended'],
    canConsume: [],                  // Logs doesn't listen to other panels
    requiresProcess: true,           // Manages script processes
    singleton: true,                 // ONLY ONE logs panel per session
    canAppearInProjects: true,       // Logs can appear in projects
    canAppearInWorktrees: true       // Logs can appear in worktrees
  },
  dashboard: {
    canEmit: [],                     // Dashboard doesn't emit events
    canConsume: ['files:changed'],   // Refresh on file changes
    requiresProcess: false,          // No background process
    singleton: true,                 // Only one dashboard panel
    permanent: true,                 // Cannot be closed (like diff panel)
    canAppearInProjects: true,       // Dashboard ONLY in projects
    canAppearInWorktrees: false      // Dashboard NOT in worktrees
  },
  'setup-tasks': {
    canEmit: [],                     // Setup tasks doesn't emit events
    canConsume: ['files:changed'],   // Refresh when files change (e.g., gitignore)
    requiresProcess: false,          // No background process
    singleton: true,                 // Only one setup tasks panel
    permanent: true,                 // Cannot be closed (like dashboard)
    canAppearInProjects: true,       // Setup tasks ONLY in projects
    canAppearInWorktrees: false      // Setup tasks NOT in worktrees
  }
};<|MERGE_RESOLUTION|>--- conflicted
+++ resolved
@@ -7,11 +7,7 @@
   metadata: ToolPanelMetadata;   // Creation time, position, etc.
 }
 
-<<<<<<< HEAD
-export type ToolPanelType = 'terminal' | 'wsl' | 'claude' | 'codex' | 'diff' | 'editor' | 'logs' | 'dashboard'; // Will expand later
-=======
-export type ToolPanelType = 'terminal' | 'claude' | 'codex' | 'diff' | 'editor' | 'logs' | 'dashboard' | 'setup-tasks'; // Will expand later
->>>>>>> 32a379c4
+export type ToolPanelType = 'terminal' | 'wsl' | 'claude' | 'codex' | 'diff' | 'editor' | 'logs' | 'dashboard' | 'setup-tasks'; // Will expand later
 
 export interface ToolPanelState {
   isActive: boolean;
